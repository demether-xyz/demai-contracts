--- conflicted
+++ resolved
@@ -9,12 +9,8 @@
     "prettier": "npx prettier --write '{test,scripts,script,src,tasks}/{**/*,*}.{js,ts,jsx,tsx,sol}'",
     "lint": "solhint --max-warnings 0 \"src/**/*.sol\"",
     "slither": "slither .",
-<<<<<<< HEAD
-    "script": "./scripts/run.sh UpgradeVault.s.sol arbitrum",
-=======
     "deploy": "./scripts/run.sh DeployVaultFactory.s.sol katana",
     "script": "./scripts/run.sh SetManager.s.sol arbitrum",
->>>>>>> ff14de30
     "other": "./scripts/run.sh PredictAddress.s.sol arbitrum"
   },
   "dependencies": {
